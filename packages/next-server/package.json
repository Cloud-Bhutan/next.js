--- conflicted
+++ resolved
@@ -1,10 +1,6 @@
 {
   "name": "next-server",
-<<<<<<< HEAD
-  "version": "8.0.0-canary.24",
-=======
   "version": "8.0.0",
->>>>>>> e4f96e65
   "main": "./index.js",
   "license": "MIT",
   "files": [
