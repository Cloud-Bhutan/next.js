import { createNextDescribe } from 'e2e-utils'
import { check } from 'next-test-utils'

createNextDescribe(
  'app dir css',
  {
    files: __dirname,
    skipDeployment: true,
    dependencies: {
      swr: '2.0.0-rc.0',
      '@picocss/pico': '1.5.7',
      react: 'latest',
      'react-dom': 'latest',
      sass: 'latest',
      '@next/mdx': 'canary',
    },
  },
  ({ next, isNextDev: isDev }) => {
    describe('css support', () => {
      describe('server layouts', () => {
        it('should support global css inside server layouts', async () => {
          const browser = await next.browser('/dashboard')

          // Should body text in red
          expect(
            await browser.eval(
              `window.getComputedStyle(document.querySelector('.p')).color`
            )
          ).toBe('rgb(255, 0, 0)')

          // Should inject global css for .green selectors
          expect(
            await browser.eval(
              `window.getComputedStyle(document.querySelector('.green')).color`
            )
          ).toBe('rgb(0, 128, 0)')
        })

        it('should support css modules inside server layouts', async () => {
          const browser = await next.browser('/css/css-nested')
          expect(
            await browser.eval(
              `window.getComputedStyle(document.querySelector('#server-cssm')).color`
            )
          ).toBe('rgb(0, 128, 0)')
        })

        it('should support external css imports', async () => {
          const browser = await next.browser('/css/css-external')
          expect(
            await browser.eval(
              `window.getComputedStyle(document.querySelector('main')).paddingTop`
            )
          ).toBe('80px')
        })
      })

      describe('server pages', () => {
        it('should support global css inside server pages', async () => {
          const browser = await next.browser('/css/css-page')
          expect(
            await browser.eval(
              `window.getComputedStyle(document.querySelector('h1')).color`
            )
          ).toBe('rgb(255, 0, 0)')
        })

        it('should support css modules inside server pages', async () => {
          const browser = await next.browser('/css/css-page')
          expect(
            await browser.eval(
              `window.getComputedStyle(document.querySelector('#cssm')).color`
            )
          ).toBe('rgb(0, 0, 255)')
        })

        it('should not contain pages css in app dir page', async () => {
          const html = await next.render('/css/css-page')
          expect(html).not.toContain('/pages/_app.css')
        })
      })

      describe('client layouts', () => {
        it('should support css modules inside client layouts', async () => {
          const browser = await next.browser('/client-nested')

          // Should render h1 in red
          expect(
            await browser.eval(
              `window.getComputedStyle(document.querySelector('h1')).color`
            )
          ).toBe('rgb(255, 0, 0)')
        })

        it('should support global css inside client layouts', async () => {
          const browser = await next.browser('/client-nested')

          // Should render button in red
          expect(
            await browser.eval(
              `window.getComputedStyle(document.querySelector('button')).color`
            )
          ).toBe('rgb(255, 0, 0)')
        })
      })

      describe('client pages', () => {
        it('should support css modules inside client pages', async () => {
          const browser = await next.browser('/client-component-route')

          // Should render p in red
          expect(
            await browser.eval(
              `window.getComputedStyle(document.querySelector('p')).color`
            )
          ).toBe('rgb(255, 0, 0)')
        })

        it('should support global css inside client pages', async () => {
          const browser = await next.browser('/client-component-route')

          // Should render `b` in blue
          expect(
            await browser.eval(
              `window.getComputedStyle(document.querySelector('b')).color`
            )
          ).toBe('rgb(0, 0, 255)')
        })
      })

      describe('client components', () => {
        it('should support css modules inside client page', async () => {
          const browser = await next.browser('/css/css-client')

          expect(
            await browser.eval(
              `window.getComputedStyle(document.querySelector('#css-modules')).fontSize`
            )
          ).toBe('100px')
        })

        it('should support css modules inside client components', async () => {
          const browser = await next.browser('/css/css-client/inner')

          expect(
            await browser.eval(
              `window.getComputedStyle(document.querySelector('#client-component')).fontSize`
            )
          ).toBe('100px')
        })
      })

      describe('special entries', () => {
        it('should include css imported in loading.js', async () => {
          const html = await next.render('/loading-bug/hi')
          // The link tag should be included together with loading
          expect(html).toMatch(
            /<link rel="stylesheet" href="(.+)\.css"\/><h2>Loading...<\/h2>/
          )
        })

        it('should include css imported in client template.js', async () => {
          const browser = await next.browser('/template/clientcomponent')
          expect(
            await browser.eval(
              `window.getComputedStyle(document.querySelector('button')).fontSize`
            )
          ).toBe('100px')
        })

        it('should include css imported in server template.js', async () => {
          const browser = await next.browser('/template/servercomponent')
          expect(
            await browser.eval(
              `window.getComputedStyle(document.querySelector('h1')).color`
            )
          ).toBe('rgb(255, 0, 0)')
        })

        it('should include css imported in client not-found.js', async () => {
          const browser = await next.browser('/not-found/clientcomponent')
          expect(
            await browser.eval(
              `window.getComputedStyle(document.querySelector('h1')).color`
            )
          ).toBe('rgb(255, 0, 0)')
        })

        it('should include css imported in server not-found.js', async () => {
          const browser = await next.browser('/not-found/servercomponent')
          expect(
            await browser.eval(
              `window.getComputedStyle(document.querySelector('h1')).color`
            )
          ).toBe('rgb(255, 0, 0)')
        })

        it('should include css imported in error.js', async () => {
          const browser = await next.browser('/error/client-component')
          await browser.elementByCss('button').click()

          // Wait for error page to render and CSS to be loaded
          await new Promise((resolve) => setTimeout(resolve, 2000))

          expect(
            await browser.eval(
              `window.getComputedStyle(document.querySelector('button')).fontSize`
            )
          ).toBe('50px')
        })
      })

<<<<<<< HEAD
      describe('chunks', () => {
        it('should bundle css resources into chunks', async () => {
          const html = await next.render('/dashboard')
          expect(
            [...html.matchAll(/<link rel="stylesheet" href="[^.]+\.css"/g)]
              .length
          ).toBe(3)
=======
      describe('page extensions', () => {
        it('should include css imported in MDX pages', async () => {
          const browser = await next.browser('/mdx')
          expect(
            await browser.eval(
              `window.getComputedStyle(document.querySelector('h1')).color`
            )
          ).toBe('rgb(255, 0, 0)')
>>>>>>> 5aa9bc8b
        })
      })

      if (isDev) {
        describe('multiple entries', () => {
          it('should only inject the same style once if used by different layers', async () => {
            const browser = await next.browser('/css/css-duplicate-2/client')
            expect(
              await browser.eval(
                `[...document.styleSheets].filter(({ cssRules }) =>
                  [...cssRules].some(({ cssText }) => (cssText||'').includes('_randomized_string_for_testing_'))
                ).length`
              )
            ).toBe(1)
          })

          it('should only include the same style once in the flight data', async () => {
            const initialHtml = await next.render('/css/css-duplicate-2/server')

            // Even if it's deduped by Float, it should still only be included once in the payload.
            // There are two matches, one for the rendered <link> and one for the flight data.
            expect(
              initialHtml.match(/css-duplicate-2\/layout\.css/g).length
            ).toBe(2)
          })

          it('should only load chunks for the css module that is used by the specific entrypoint', async () => {
            // Visit /b first
            await next.render('/css/css-duplicate/b')

            const browser = await next.browser('/css/css-duplicate/a')
            expect(
              await browser.eval(
                `[...document.styleSheets].some(({ href }) => href.endsWith('/a/page.css'))`
              )
            ).toBe(true)

            // Should not load the chunk from /b
            expect(
              await browser.eval(
                `[...document.styleSheets].some(({ href }) => href.endsWith('/b/page.css'))`
              )
            ).toBe(false)
          })
        })
      }
    })

    describe('sass support', () => {
      describe('server layouts', () => {
        it('should support global sass/scss inside server layouts', async () => {
          const browser = await next.browser('/css/sass/inner')
          // .sass
          expect(
            await browser.eval(
              `window.getComputedStyle(document.querySelector('#sass-server-layout')).color`
            )
          ).toBe('rgb(165, 42, 42)')
          // .scss
          expect(
            await browser.eval(
              `window.getComputedStyle(document.querySelector('#scss-server-layout')).color`
            )
          ).toBe('rgb(222, 184, 135)')
        })

        it('should support sass/scss modules inside server layouts', async () => {
          const browser = await next.browser('/css/sass/inner')
          // .sass
          expect(
            await browser.eval(
              `window.getComputedStyle(document.querySelector('#sass-server-layout')).backgroundColor`
            )
          ).toBe('rgb(233, 150, 122)')
          // .scss
          expect(
            await browser.eval(
              `window.getComputedStyle(document.querySelector('#scss-server-layout')).backgroundColor`
            )
          ).toBe('rgb(139, 0, 0)')
        })
      })

      describe('server pages', () => {
        it('should support global sass/scss inside server pages', async () => {
          const browser = await next.browser('/css/sass/inner')
          // .sass
          expect(
            await browser.eval(
              `window.getComputedStyle(document.querySelector('#sass-server-page')).color`
            )
          ).toBe('rgb(245, 222, 179)')
          // .scss
          expect(
            await browser.eval(
              `window.getComputedStyle(document.querySelector('#scss-server-page')).color`
            )
          ).toBe('rgb(255, 99, 71)')
        })

        it('should support sass/scss modules inside server pages', async () => {
          const browser = await next.browser('/css/sass/inner')
          // .sass
          expect(
            await browser.eval(
              `window.getComputedStyle(document.querySelector('#sass-server-page')).backgroundColor`
            )
          ).toBe('rgb(75, 0, 130)')
          // .scss
          expect(
            await browser.eval(
              `window.getComputedStyle(document.querySelector('#scss-server-page')).backgroundColor`
            )
          ).toBe('rgb(0, 255, 255)')
        })
      })

      describe('client layouts', () => {
        it('should support global sass/scss inside client layouts', async () => {
          const browser = await next.browser('/css/sass-client/inner')
          // .sass
          expect(
            await browser.eval(
              `window.getComputedStyle(document.querySelector('#sass-client-layout')).color`
            )
          ).toBe('rgb(165, 42, 42)')
          // .scss
          expect(
            await browser.eval(
              `window.getComputedStyle(document.querySelector('#scss-client-layout')).color`
            )
          ).toBe('rgb(222, 184, 135)')
        })

        it('should support sass/scss modules inside client layouts', async () => {
          const browser = await next.browser('/css/sass-client/inner')
          // .sass
          expect(
            await browser.eval(
              `window.getComputedStyle(document.querySelector('#sass-client-layout')).backgroundColor`
            )
          ).toBe('rgb(233, 150, 122)')
          // .scss
          expect(
            await browser.eval(
              `window.getComputedStyle(document.querySelector('#scss-client-layout')).backgroundColor`
            )
          ).toBe('rgb(139, 0, 0)')
        })
      })

      describe('client pages', () => {
        it('should support global sass/scss inside client pages', async () => {
          const browser = await next.browser('/css/sass-client/inner')

          // .sass
          await check(
            () =>
              browser.eval(
                `window.getComputedStyle(document.querySelector('#sass-client-page')).color`
              ),
            'rgb(245, 222, 179)'
          )
          // .scss
          await check(
            () =>
              browser.eval(
                `window.getComputedStyle(document.querySelector('#scss-client-page')).color`
              ),
            'rgb(255, 99, 71)'
          )
        })

        it('should support sass/scss modules inside client pages', async () => {
          const browser = await next.browser('/css/sass-client/inner')
          // .sass
          expect(
            await browser.eval(
              `window.getComputedStyle(document.querySelector('#sass-client-page')).backgroundColor`
            )
          ).toBe('rgb(75, 0, 130)')
          // .scss
          expect(
            await browser.eval(
              `window.getComputedStyle(document.querySelector('#scss-client-page')).backgroundColor`
            )
          ).toBe('rgb(0, 255, 255)')
        })
      })
    })

    // Pages directory shouldn't be affected when `appDir` is enabled
    describe('pages dir', () => {
      if (!isDev) {
        it('should include css modules and global css after page transition', async () => {
          const browser = await next.browser('/css-modules/page1')
          await browser.elementByCss('a').click()
          await browser.waitForElementByCss('#page2')
          expect(
            await browser.eval(
              `window.getComputedStyle(document.querySelector('h1')).backgroundColor`
            )
          ).toBe('rgb(205, 92, 92)')

          expect(
            await browser.eval(
              `window.getComputedStyle(document.querySelector('.page-2')).backgroundColor`
            )
          ).toBe('rgb(255, 228, 181)')
        })
      }
    })

    describe('HMR', () => {
      if (isDev) {
        it('should support HMR for CSS imports in server components', async () => {
          const filePath = 'app/css/css-page/style.css'
          const origContent = await next.readFile(filePath)

          // h1 should be red
          const browser = await next.browser('/css/css-page')
          expect(
            await browser.eval(
              `window.getComputedStyle(document.querySelector('h1')).color`
            )
          ).toBe('rgb(255, 0, 0)')

          try {
            await next.patchFile(filePath, origContent.replace('red', 'blue'))

            // Wait for HMR to trigger
            await check(
              () =>
                browser.eval(
                  `window.getComputedStyle(document.querySelector('h1')).color`
                ),
              'rgb(0, 0, 255)'
            )
          } finally {
            await next.patchFile(filePath, origContent)
          }
        })

        it('should support HMR for CSS imports in client components', async () => {
          const filePath = 'app/css/css-client/client-page.css'
          const origContent = await next.readFile(filePath)

          // h1 should be red
          const browser = await next.browser('/css/css-client')
          expect(
            await browser.eval(
              `window.getComputedStyle(document.querySelector('h1')).color`
            )
          ).toBe('rgb(255, 0, 0)')

          try {
            await next.patchFile(filePath, origContent.replace('red', 'blue'))

            await check(
              () =>
                browser.eval(
                  `window.getComputedStyle(document.querySelector('h1')).color`
                ),
              'rgb(0, 0, 255)'
            )
          } finally {
            await next.patchFile(filePath, origContent)
          }
        })
      }
    })
  }
)<|MERGE_RESOLUTION|>--- conflicted
+++ resolved
@@ -210,7 +210,17 @@
         })
       })
 
-<<<<<<< HEAD
+      describe('page extensions', () => {
+        it('should include css imported in MDX pages', async () => {
+          const browser = await next.browser('/mdx')
+          expect(
+            await browser.eval(
+              `window.getComputedStyle(document.querySelector('h1')).color`
+            )
+          ).toBe('rgb(255, 0, 0)')
+        })
+      })
+
       describe('chunks', () => {
         it('should bundle css resources into chunks', async () => {
           const html = await next.render('/dashboard')
@@ -218,16 +228,6 @@
             [...html.matchAll(/<link rel="stylesheet" href="[^.]+\.css"/g)]
               .length
           ).toBe(3)
-=======
-      describe('page extensions', () => {
-        it('should include css imported in MDX pages', async () => {
-          const browser = await next.browser('/mdx')
-          expect(
-            await browser.eval(
-              `window.getComputedStyle(document.querySelector('h1')).color`
-            )
-          ).toBe('rgb(255, 0, 0)')
->>>>>>> 5aa9bc8b
         })
       })
 
