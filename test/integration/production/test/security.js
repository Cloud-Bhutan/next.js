/* eslint-env jest */
import { readFileSync } from 'fs'
import { join } from 'path'
import { renderViaHTTP, getBrowserBodyText, waitFor } from 'next-test-utils'
import webdriver from 'next-webdriver'

// Does the same evaluation checking for INJECTED for 15 seconds, triggering every 500ms
async function checkInjected (browser) {
  const start = Date.now()
  while (Date.now() - start < 15000) {
    const bodyText = await getBrowserBodyText(browser)
    if (/INJECTED/.test(bodyText)) {
      throw new Error('Vulnerable to XSS attacks')
    }
    await waitFor(500)
  }
}

module.exports = (context) => {
  describe('With Security Related Issues', () => {
    it('should only access files inside .next directory', async () => {
      const buildId = readFileSync(join(__dirname, '../.next/BUILD_ID'), 'utf8')

      const pathsToCheck = [
        `/_next/${buildId}/page/../../../info`,
        `/_next/${buildId}/page/../../../info.js`,
        `/_next/${buildId}/page/../../../info.json`,
        `/_next/:buildId/webpack/chunks/../../../info.json`,
        `/_next/:buildId/webpack/../../../info.json`,
        `/_next/../../../info.json`,
        `/static/../../../info.json`
      ]

      for (const path of pathsToCheck) {
        const data = await renderViaHTTP(context.appPort, path)
        expect(data.includes('cool-version')).toBeFalsy()
      }
    })

    it('should prevent URI based XSS attacks', async () => {
      const browser = await webdriver(context.appPort, '/\',document.body.innerHTML="INJECTED",\'')
      await checkInjected(browser)
      browser.quit()
    })
<<<<<<< HEAD

    it('should prevent URI based XSS attacks using single quotes', async () => {
      const browser = await webdriver(context.appPort, `/'-(document.body.innerHTML='INJECTED')-'`)
      await checkInjected(browser)
      browser.close()
    })

    it('should prevent URI based XSS attacks using double quotes', async () => {
      const browser = await webdriver(context.appPort, `/"-(document.body.innerHTML='INJECTED')-"`)
      await checkInjected(browser)

=======

    it('should prevent URI based XSS attacks using single quotes', async () => {
      const browser = await webdriver(context.appPort, `/'-(document.body.innerHTML='INJECTED')-'`)
      await checkInjected(browser)
      browser.close()
    })

    it('should prevent URI based XSS attacks using double quotes', async () => {
      const browser = await webdriver(context.appPort, `/"-(document.body.innerHTML='INJECTED')-"`)
      await checkInjected(browser)

>>>>>>> 100b7339
      browser.close()
    })

    it('should prevent URI based XSS attacks using semicolons and double quotes', async () => {
      const browser = await webdriver(context.appPort, `/;"-(document.body.innerHTML='INJECTED')-"`)
      await checkInjected(browser)

      browser.close()
    })

    it('should prevent URI based XSS attacks using semicolons and single quotes', async () => {
      const browser = await webdriver(context.appPort, `/;'-(document.body.innerHTML='INJECTED')-'`)
      await checkInjected(browser)

      browser.close()
    })

    it('should prevent URI based XSS attacks using src', async () => {
      const browser = await webdriver(context.appPort, `/javascript:(document.body.innerHTML='INJECTED')`)
      await checkInjected(browser)

      browser.close()
    })

    it('should prevent URI based XSS attacks using querystring', async () => {
      const browser = await webdriver(context.appPort, `/?javascript=(document.body.innerHTML='INJECTED')`)
      await checkInjected(browser)

      browser.close()
    })

    it('should prevent URI based XSS attacks using querystring and quotes', async () => {
      const browser = await webdriver(context.appPort, `/?javascript="(document.body.innerHTML='INJECTED')"`)
      await checkInjected(browser)
      browser.close()
    })
  })
}<|MERGE_RESOLUTION|>--- conflicted
+++ resolved
@@ -42,7 +42,6 @@
       await checkInjected(browser)
       browser.quit()
     })
-<<<<<<< HEAD
 
     it('should prevent URI based XSS attacks using single quotes', async () => {
       const browser = await webdriver(context.appPort, `/'-(document.body.innerHTML='INJECTED')-'`)
@@ -54,19 +53,6 @@
       const browser = await webdriver(context.appPort, `/"-(document.body.innerHTML='INJECTED')-"`)
       await checkInjected(browser)
 
-=======
-
-    it('should prevent URI based XSS attacks using single quotes', async () => {
-      const browser = await webdriver(context.appPort, `/'-(document.body.innerHTML='INJECTED')-'`)
-      await checkInjected(browser)
-      browser.close()
-    })
-
-    it('should prevent URI based XSS attacks using double quotes', async () => {
-      const browser = await webdriver(context.appPort, `/"-(document.body.innerHTML='INJECTED')-"`)
-      await checkInjected(browser)
-
->>>>>>> 100b7339
       browser.close()
     })
 
